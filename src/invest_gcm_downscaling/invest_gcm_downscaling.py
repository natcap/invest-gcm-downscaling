"""
This work is an adaptation of the GCMClimTool Library
by Angarita H., Yates D., Depsky N. 2014-2021
"""

import logging
from osgeo import ogr
from pprint import pformat
import pandas
import warnings

from knn import knn

from natcap.invest import spec
from natcap.invest import validation
from natcap.invest.unit_registry import u
from natcap.invest import gettext

LOGGER = logging.getLogger(__name__)
LOG_FMT = (
    "%(asctime)s "
    "(%(name)s) "
    "%(module)s.%(funcName)s(%(lineno)d) "
    "%(levelname)s %(message)s")

DATE_EXPR = r"^(18|19|20)\d{2}-(0[1-9]|1[0-2])-(0[1-9]|[12]\d|3[01])$"
LIST_MODELS = [spec.Option(key=k) for k in knn.MODEL_LIST]


MODEL_SPEC = spec.ModelSpec(
    model_id='gcm_downscaling',
    model_title=gettext('GCM Downscaling'),
    userguide='https://github.com/natcap/invest-gcm-downscaling/blob/main/README.md',
    module_name=__name__,
    input_field_order=[
        ['workspace_dir', 'aoi_path'],
        ['reference_period_start_date', 'reference_period_end_date'],
        ['prediction_start_date', 'prediction_end_date'],
        ['hindcast'],
        ['gcm_model'],
        ['upper_precip_percentile', 'lower_precip_threshold'],
        ['observed_dataset_path']],
    inputs=[
<<<<<<< HEAD
        spec.WORKSPACE,
        spec.N_WORKERS,
=======
        spec.DirectoryInput(
            id="workspace_dir",
            name=gettext("workspace"),
            about=gettext(
                "The folder where all the model's output files will be written. If "
                "this folder does not exist, it will be created. If data already "
                "exists in the folder, it will be overwritten."),
            contents=[],
            must_exist=False,
            permissions="rwx"
        ),
        spec.NumberInput(
            id="n_workers",
            name=gettext("taskgraph n_workers parameter"),
            about=gettext(
                "The n_workers parameter to provide to taskgraph. "
                "-1 will cause all jobs to run synchronously. "
                "0 will run all jobs in the same process, but scheduling will take "
                "place asynchronously. Any other positive integer will cause that "
                "many processes to be spawned to execute tasks."),
            units=None,
            required=False,
            expression="value >= -1",
            hidden=True
        ),
>>>>>>> 2c9bb589
        spec.VectorInput(
            id='aoi_path',
            name='Area of Interest',
            about=gettext(
                'Path to a GDAL polygon vector representing the Area of Interest '
                '(AOI). Coordinates represented by longitude, latitude decimal degrees '
                '(e.g. WGS84).'),
            required=True,
            fields=[],
<<<<<<< HEAD
            geometry_types={'POLYGON', 'MULTIPOLYGON'},
            projected=True
=======
            geometry_types={'POLYGON', 'MULTIPOLYGON'}
            # 'projected'=True,
>>>>>>> 2c9bb589
        ),
        spec.StringInput(
            id='reference_period_start_date',
            name='Reference Period Start Date',
            about=gettext(
                'First day in the reference period, which is used to calculate '
                'climate "normals". The reference period should typically '
                'span about 30 years or more. If ``observed_dataset`` is not '
                'input, reference period must extend past 1979, and should '
                'extend at least 30 years beyond 1979. Format: "YYYY-MM-DD"'),
            required=True,
            regexp=DATE_EXPR
        ),
        spec.StringInput(
            id='reference_period_end_date',
            name='Reference Period End Date',
            about=gettext(
                'Last day in the reference period, which is used to calculate '
                'climate "normals". The reference period should typically '
                'span about 30 years or more. If ``observed_dataset`` is not '
                'input, reference period must extend past 1979, and should '
                'extend at least 30 years beyond 1979. Format: "YYYY-MM-DD"'),
            required=True,
            regexp=DATE_EXPR
        ),
        spec.StringInput(
            id='prediction_start_date',
            name='Prediction Start Date',
            about=gettext("First day in the simulation period, in format 'YYYY-MM-DD'"),
            required='gcm_model',
            regexp=DATE_EXPR
        ),
        spec.StringInput(
            id='prediction_end_date',
            name='Prediction End Date',
            about=gettext("Last day in the simulation period, in format 'YYYY-MM-DD'"),
            required='gcm_model',
            regexp=DATE_EXPR
        ),
        spec.BooleanInput(
            id='hindcast',
            name='Hindcast',
            about=gettext(
                'If True, observed data (MSWEP) is substituted for GCM '
                'data and the prediction period is set to match the date '
                'range of the observed dataset.'), #{knn.MSWEP_DATE_RANGE}
            required=True
        ),
        spec.OptionStringInput(
            id='gcm_model',
            name='GCM Model',
            about=gettext(
                "A CMIP6 (Coupled Model Intercomparison Project Phase 6) "
                "climate model code. These models are used to simulate past, "
                "present, and future climate conditions. Each model represents "
                "the Earth's climate system using different assumptions, "
                "physics, and resolutions. Each model will be used to "
                "generate a single downscaled product for each CMIP6 Shared "
                "Socioeconomic Pathways (SSP) experiment."),
<<<<<<< HEAD
            options=[spec.Option(key="")] + LIST_MODELS,
=======
            options=[spec.Option(key=modelname) for modelname in ['']+knn.MODEL_LIST],
>>>>>>> 2c9bb589
            required='not hindcast'
        ),
        spec.PercentInput(
            id='upper_precip_percentile',
            name='Upper Precipitation Percentile',
            about=gettext(
                'A percentile (from 0-100) with which to extract the '
                'absolute precipitation value that will be the upper '
                'boundary (inclusive) of the middle bin of precipitation '
                'states.'),
            required=True,
            expression="(value >= 0) & (value <= 100)",
        ),
        spec.NumberInput(
            id='lower_precip_threshold',
            name='Lower Precipitation Threshold',
            about=gettext(
                'The lower boundary of the middle bin of precipitation states'),
            required=True,
            units=u.millimeter,
            expression="(value >= 0)",
        ),
        spec.SingleBandRasterInput(
            id='observed_dataset_path',
            name='Observed Dataset',
            about=gettext(
                'If provided, this dataset will be used instead of MSWEP '
                'as the source of observed, historical preciptation. The '
                'dataset should be a netCDF or other xarray.open_dataset '
                'readable format. It should contain coordinates and '
                'variables named & defined as: '
                'lat - decimal degrees (-90 : 90), '
                'lon - decimal degrees (-180 : 180) or (0 : 360), '
                'time - daily timesteps in units that can be parsed to numpy.datetime64'),
            required=False,
            units=u.millimeter
            )
    ],
    outputs=[
        spec.SingleBandRasterOutput(
            id='downscaled_precip_[model]_[experiment].nc',
            path='output/downscaled_precip_[model]_[experiment].nc',
            about=gettext(
                'Gridded NetCDF file containing the downscaled daily '
                'precipitation time series for the specified climate '
                'model and experiment scenario.'),
            bands=[]
        ),
        spec.FileOutput(
            id='downscaled_precip_[model]_[experiment].pdf',
            path='output/downscaled_precip_[model]_[experiment].pdf',
            about=gettext(
                'Report with graphs and visualizations of downscaled '
                'precipitation data for specified model and experiment')
        ),
        spec.SingleBandRasterOutput(
            id='downscaled_precip_hindcast.nc',
            path='output/downscaled_precip_hindcast.nc',
            about=gettext(
                'Gridded NetCDF file with downscaled historical '
                'precipitation data (hindcast), serving as a baseline for '
                'model validation.'),
            bands=[]
        ),
        spec.FileOutput(
            id='downscaled_precip_hindcast.pdf',
            path='output/downscaled_precip_hindcast.pdf',
            about=gettext(
                'Report with graphs and visualizations of downscaled '
                'hindcast precipitation data.')
        ),
        spec.SingleBandRasterOutput(
            id='aoi_mask_[model].nc',
            path='intermediate/aoi_mask_[model].nc',
            about=gettext('Area of Interest (AOI) mask'),
            units=u.none
        ),
        spec.CSVOutput(
            id='bootstrapped_dates_precip_[model_experiment | hindcast].csv',
            path='intermediate/bootstrapped_dates_precip_[model_experiment | hindcast].csv',
            about=gettext(
<<<<<<< HEAD
                'Bootstrapped dates and associated precipitation '
                'values used in the downscaling process.'),
            columns=[
                spec.StringOutput(
                    id='historic_date',
=======
                'Directory with intermediate outputs, which can be '
                'useful for debugging.'),
            contents=[
                spec.SingleBandRasterOutput(
                    id='aoi_mask_[model].nc',
                    about=gettext('Area of Interest (AOI) mask')
                ),
                spec.CSVOutput(
                    id='bootstrapped_dates_precip_[model_experiment | hindcast].csv',
>>>>>>> 2c9bb589
                    about=gettext(
                        'Date from the historical record used '
                        'in bootstrapping.')
                ),
<<<<<<< HEAD
                spec.NumberOutput(
                    id='historic_precip',
                    about=gettext('Historic precipitation'),
                    units=u.millimeter
                ),
                spec.IntegerOutput(
                    id='wet_state',
=======
                spec.SingleBandRasterOutput(
                    id='extracted_[model]_[experiment | hindcast].nc',
                    about=gettext(
                        'NetCDF file containing precipitation data extracted from the '
                        'specified model and experiment (or hindcast), prior to downscaling.')
                ),
                spec.SingleBandRasterOutput(
                    id='extracted_mswep.nc',
>>>>>>> 2c9bb589
                    about=gettext(
                        'Dry/wet/very wet state classification for '
                        'the historic date.')
                ),
<<<<<<< HEAD
                spec.IntegerOutput(
                    id='next_wet_state',
=======
                spec.SingleBandRasterOutput(
                    id='mswep_mean.nc',
>>>>>>> 2c9bb589
                    about=gettext(
                        'Predicted dry/wet/very wet state for the '
                        'subsequent time step.')
                ),
<<<<<<< HEAD
                spec.StringOutput(
                    id='next_historic_date',
                    about='Next date in the bootstrapped sequence.'
                )
            ]
        ),
        spec.RasterOutput(
            id='extracted_[model]_[experiment | hindcast].nc',
            path='intermediate/extracted_[model]_[experiment | hindcast].nc',
            about=gettext(
                'NetCDF file containing precipitation data extracted from the '
                'specified model and experiment (or hindcast), prior to downscaling.'),
            bands=[]
        ),
        spec.RasterOutput(
            id='extracted_mswep.nc',
            path='intermediate/extracted_mswep.nc',
            about=gettext(
                'NetCDF file with precipitation data extracted from the '
                'MSWEP dataset, used as observational reference.'),
            bands=[]
        ),
        spec.RasterOutput(
            id='mswep_mean.nc',
            path='intermediate/mswep_mean.nc',
            about=gettext(
                'NetCDF file representing the mean precipitation from '
                'the MSWEP dataset over the analysis period.'),
            bands=[]
        ),
        spec.RasterOutput(
            id='pr_day_[model]_[experiment]_mean.nc',
            path='intermediate/pr_day_[model]_[experiment]_mean.nc',
            about=gettext(
                'NetCDF file containing the daily mean precipitation '
                'values for the specified model and experiment.'),
            bands=[]
        ),
        spec.CSVOutput(
            id='synthesized_extreme_precip_[model]_[experiment].csv',
            path='intermediate/synthesized_extreme_precip_[model]_[experiment].csv',
            about=gettext(
                'CSV file summarizing synthesized extreme precipitation '
                'events for the specified model and experiment.'),
            columns=[
                spec.NumberOutput(
                    id='historic_sample',
=======
                spec.SingleBandRasterOutput(
                    id='pr_day_[model]_[experiment]_mean.nc',
>>>>>>> 2c9bb589
                    about=gettext(
                        'Precipitation value from the historical sample'),
                    units=u.millimeter
                ),
                spec.NumberOutput(
                    id='forecast_sample',
                    about=gettext(
                        'Projected precipitation value from the '
                        'forecast sample'),
                    units=u.millimeter
                )
            ]
        )
    ]
)


def _check_lonlat_coords(vector_path):
    ds = ogr.Open(vector_path)
    layer = ds.GetLayer()
    spatial_ref = layer.GetSpatialRef()
    if spatial_ref is None:
        raise ValueError("AOI vector file has no spatial reference system defined.")

    if not spatial_ref.IsGeographic():
        raise ValueError(
            "The AOI vector file must use geographic coordinates (longitude "
            "and latitude in decimal degrees), such as WGS 84 (EPSG:4326). "
            "However, a projected coordinate system was found instead. To "
            "fix this, reproject your vector data to EPSG:4326 (or similar)."
        )


def execute(args):
    """Create a downscaled precipitation product for an area of interest.

    Args:
        args['aoi_path'] (str): a path to a GDAL polygon vector. Coordinates
            represented by longitude, latitude decimal degrees (e.g. WGS84).
        args['workspace_dir'] (str): a path to the directory where this program
            writes output and other temporary files.
        args['reference_period_start_date'] (string): ('YYYY-MM-DD')
            first day in the reference period, which is used to
            calculate climate "normals".
        args['reference_period_end_date'] (string): ('YYYY-MM-DD')
            last day in the reference period, which is used to
            calculate climate "normals".
        args['lower_precip_threshold'] (float): the lower boundary of the
            middle bin of precipitation states. Units: mm
        args['upper_precip_percentile'] (float): a percentile (from 0:100) with
            which to extract the absolute precipitation value that will be the
            upper boundary (inclusive) of the middle bin of precipitation states.
        args['hindcast'] (bool): If True, observed data (MSWEP) is substituted
            for GCM data and the prediction period is set to match the date
            range of the observed dataset (``knn.MSWEP_DATE_RANGE``).
        args['prediction_start_date'] (string, optional):
            ('YYYY-MM-DD') first day in the simulation period.
            Required if `hindcast=False`.
        args['prediction_end_date'] (string, optional):
            ('YYYY-MM-DD') last day in the simulation period.
            Required if `hindcast=False`.
        args['gcm_model'] (string, optional): a string representing a CMIP6 model code.
            Each model will be used to generate a single downscaled product for
            each experiment. Available models are stored in ``knn.MODEL_LIST``.
            Required if `hindcast=False`.
        args['observed_dataset_path'] (string, optional): if provided, this
            dataset will be used instead of MSWEP as the source of observed,
            historical preciptation. The dataset should be a netCDF or other
            ``xarray.open_dataset`` readable format. It should contain
            coordinates and variables named & defined as,

                Coordinates:
                * ``lat``  - decimal degrees (-90 : 90)
                * ``lon``  - decimal degrees (-180 : 180) or (0 : 360)
                * ``time`` - daily timesteps in units that can be parsed to
                             ``numpy.datetime64``

                Variables:
                * ``precipitation`` - dimensions: (time, lat, lon)
                                      units: millimeter

        args['n_workers'] (int, optional): The number of worker processes to
            use. If omitted, computation will take place in the current process.
            If a positive number, tasks can be parallelized across this many
            processes, which can be useful if `gcm_experiment_list` contain
            multiple items.
    """
    LOGGER.info(pformat(args))

    # Check AOI spatial reference
    _check_lonlat_coords(args['aoi_path'])

    ref_end = pandas.to_datetime(args['reference_period_end_date'])
    ref_start = pandas.to_datetime(args['reference_period_start_date'])

    # check that end dates are after start dates
    if ref_end <= ref_start:
        raise ValueError('Reference end date must be after reference start date.')

    if args.get('prediction_start_date') and args.get('prediction_end_date'):
        if pandas.to_datetime(args['prediction_end_date']) <= pandas.to_datetime(
                args['prediction_start_date']):
            raise ValueError('Prediction end date must be after prediction start date.')

    # if length of reference period is less than 30 years, throw a Warning
    # if the reference period is too short, there will be a cryptic error
    # if ref_end - ref_start < pandas.datetime.timedelta(years=30):
    # issue with this is that we should actually check if overlap with
    # historical dataset is > 30 years
    if ref_end < ref_start + pandas.DateOffset(years=30):
        warnings.warn("The reference period is less than 30 years.",
                      category=UserWarning)

    model_args = {
        'aoi_path': args['aoi_path'],
        'workspace_dir': args['workspace_dir'],
        'reference_period_dates': (args['reference_period_start_date'],
                                   args['reference_period_end_date']),
        'prediction_dates': (args.get('prediction_start_date') or None,
                             args.get('prediction_end_date') or None),
        'hindcast': args['hindcast'],
        'gcm_experiment_list': knn.GCM_EXPERIMENT_LIST,
        'upper_precip_percentile': args['upper_precip_percentile'],
        'lower_precip_threshold': args['lower_precip_threshold'],
        'observed_dataset_path': args['observed_dataset_path'],
        'n_workers': args.get('n_workers') or -1,
    }

    if args.get('gcm_model'):  # only add this model arg if gcm_model != ''
        model_args['gcm_model_list'] = [args['gcm_model']]

    knn.execute(model_args)


@validation.invest_validator
def validate(args, limit_to=None):
    return validation.validate(args, MODEL_SPEC)<|MERGE_RESOLUTION|>--- conflicted
+++ resolved
@@ -41,36 +41,8 @@
         ['upper_precip_percentile', 'lower_precip_threshold'],
         ['observed_dataset_path']],
     inputs=[
-<<<<<<< HEAD
         spec.WORKSPACE,
         spec.N_WORKERS,
-=======
-        spec.DirectoryInput(
-            id="workspace_dir",
-            name=gettext("workspace"),
-            about=gettext(
-                "The folder where all the model's output files will be written. If "
-                "this folder does not exist, it will be created. If data already "
-                "exists in the folder, it will be overwritten."),
-            contents=[],
-            must_exist=False,
-            permissions="rwx"
-        ),
-        spec.NumberInput(
-            id="n_workers",
-            name=gettext("taskgraph n_workers parameter"),
-            about=gettext(
-                "The n_workers parameter to provide to taskgraph. "
-                "-1 will cause all jobs to run synchronously. "
-                "0 will run all jobs in the same process, but scheduling will take "
-                "place asynchronously. Any other positive integer will cause that "
-                "many processes to be spawned to execute tasks."),
-            units=None,
-            required=False,
-            expression="value >= -1",
-            hidden=True
-        ),
->>>>>>> 2c9bb589
         spec.VectorInput(
             id='aoi_path',
             name='Area of Interest',
@@ -80,13 +52,8 @@
                 '(e.g. WGS84).'),
             required=True,
             fields=[],
-<<<<<<< HEAD
             geometry_types={'POLYGON', 'MULTIPOLYGON'},
             projected=True
-=======
-            geometry_types={'POLYGON', 'MULTIPOLYGON'}
-            # 'projected'=True,
->>>>>>> 2c9bb589
         ),
         spec.StringInput(
             id='reference_period_start_date',
@@ -146,11 +113,7 @@
                 "physics, and resolutions. Each model will be used to "
                 "generate a single downscaled product for each CMIP6 Shared "
                 "Socioeconomic Pathways (SSP) experiment."),
-<<<<<<< HEAD
             options=[spec.Option(key="")] + LIST_MODELS,
-=======
-            options=[spec.Option(key=modelname) for modelname in ['']+knn.MODEL_LIST],
->>>>>>> 2c9bb589
             required='not hindcast'
         ),
         spec.PercentInput(
@@ -232,28 +195,15 @@
             id='bootstrapped_dates_precip_[model_experiment | hindcast].csv',
             path='intermediate/bootstrapped_dates_precip_[model_experiment | hindcast].csv',
             about=gettext(
-<<<<<<< HEAD
                 'Bootstrapped dates and associated precipitation '
                 'values used in the downscaling process.'),
             columns=[
                 spec.StringOutput(
                     id='historic_date',
-=======
-                'Directory with intermediate outputs, which can be '
-                'useful for debugging.'),
-            contents=[
-                spec.SingleBandRasterOutput(
-                    id='aoi_mask_[model].nc',
-                    about=gettext('Area of Interest (AOI) mask')
-                ),
-                spec.CSVOutput(
-                    id='bootstrapped_dates_precip_[model_experiment | hindcast].csv',
->>>>>>> 2c9bb589
                     about=gettext(
                         'Date from the historical record used '
                         'in bootstrapping.')
                 ),
-<<<<<<< HEAD
                 spec.NumberOutput(
                     id='historic_precip',
                     about=gettext('Historic precipitation'),
@@ -261,32 +211,16 @@
                 ),
                 spec.IntegerOutput(
                     id='wet_state',
-=======
-                spec.SingleBandRasterOutput(
-                    id='extracted_[model]_[experiment | hindcast].nc',
-                    about=gettext(
-                        'NetCDF file containing precipitation data extracted from the '
-                        'specified model and experiment (or hindcast), prior to downscaling.')
-                ),
-                spec.SingleBandRasterOutput(
-                    id='extracted_mswep.nc',
->>>>>>> 2c9bb589
                     about=gettext(
                         'Dry/wet/very wet state classification for '
                         'the historic date.')
                 ),
-<<<<<<< HEAD
                 spec.IntegerOutput(
                     id='next_wet_state',
-=======
-                spec.SingleBandRasterOutput(
-                    id='mswep_mean.nc',
->>>>>>> 2c9bb589
                     about=gettext(
                         'Predicted dry/wet/very wet state for the '
                         'subsequent time step.')
                 ),
-<<<<<<< HEAD
                 spec.StringOutput(
                     id='next_historic_date',
                     about='Next date in the bootstrapped sequence.'
@@ -334,10 +268,6 @@
             columns=[
                 spec.NumberOutput(
                     id='historic_sample',
-=======
-                spec.SingleBandRasterOutput(
-                    id='pr_day_[model]_[experiment]_mean.nc',
->>>>>>> 2c9bb589
                     about=gettext(
                         'Precipitation value from the historical sample'),
                     units=u.millimeter
